--- conflicted
+++ resolved
@@ -14,7 +14,6 @@
     'V1': deep_palette[8],
     'V2': deep_palette[2]
 }
-<<<<<<< HEAD
 
 COLOR_MAPPING_TEST = {
     'A': deep_palette[1],
@@ -36,6 +35,4 @@
     'V1': sns.color_palette("husl", 8)[4],
     'V2': sns.color_palette("husl", 8)[7]
 }
-=======
-COLOR_MAPPING_LIGHT = [plt.cm.colors.to_rgba(color, alpha=0.65) for color in COLOR_MAPPING_DEEP.values()]
->>>>>>> f82e48a0
+COLOR_MAPPING_LIGHT = [plt.cm.colors.to_rgba(color, alpha=0.65) for color in COLOR_MAPPING_DEEP.values()]